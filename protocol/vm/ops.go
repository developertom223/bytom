package vm

import (
	"encoding/binary"
	"fmt"
	"math"
	"reflect"

	"github.com/bytom/errors"
	"github.com/bytom/math/checked"
)

type Op uint8

func (op Op) String() string {
	return ops[op].name
}

type Instruction struct {
	Op   Op
	Len  uint32
	Data []byte
}

const (
	OP_FALSE Op = 0x00
	OP_0     Op = 0x00 // synonym

	OP_1    Op = 0x51
	OP_TRUE Op = 0x51 // synonym

	OP_2  Op = 0x52
	OP_3  Op = 0x53
	OP_4  Op = 0x54
	OP_5  Op = 0x55
	OP_6  Op = 0x56
	OP_7  Op = 0x57
	OP_8  Op = 0x58
	OP_9  Op = 0x59
	OP_10 Op = 0x5a
	OP_11 Op = 0x5b
	OP_12 Op = 0x5c
	OP_13 Op = 0x5d
	OP_14 Op = 0x5e
	OP_15 Op = 0x5f
	OP_16 Op = 0x60

	OP_DATA_1  Op = 0x01
	OP_DATA_2  Op = 0x02
	OP_DATA_3  Op = 0x03
	OP_DATA_4  Op = 0x04
	OP_DATA_5  Op = 0x05
	OP_DATA_6  Op = 0x06
	OP_DATA_7  Op = 0x07
	OP_DATA_8  Op = 0x08
	OP_DATA_9  Op = 0x09
	OP_DATA_10 Op = 0x0a
	OP_DATA_11 Op = 0x0b
	OP_DATA_12 Op = 0x0c
	OP_DATA_13 Op = 0x0d
	OP_DATA_14 Op = 0x0e
	OP_DATA_15 Op = 0x0f
	OP_DATA_16 Op = 0x10
	OP_DATA_17 Op = 0x11
	OP_DATA_18 Op = 0x12
	OP_DATA_19 Op = 0x13
	OP_DATA_20 Op = 0x14
	OP_DATA_21 Op = 0x15
	OP_DATA_22 Op = 0x16
	OP_DATA_23 Op = 0x17
	OP_DATA_24 Op = 0x18
	OP_DATA_25 Op = 0x19
	OP_DATA_26 Op = 0x1a
	OP_DATA_27 Op = 0x1b
	OP_DATA_28 Op = 0x1c
	OP_DATA_29 Op = 0x1d
	OP_DATA_30 Op = 0x1e
	OP_DATA_31 Op = 0x1f
	OP_DATA_32 Op = 0x20
	OP_DATA_33 Op = 0x21
	OP_DATA_34 Op = 0x22
	OP_DATA_35 Op = 0x23
	OP_DATA_36 Op = 0x24
	OP_DATA_37 Op = 0x25
	OP_DATA_38 Op = 0x26
	OP_DATA_39 Op = 0x27
	OP_DATA_40 Op = 0x28
	OP_DATA_41 Op = 0x29
	OP_DATA_42 Op = 0x2a
	OP_DATA_43 Op = 0x2b
	OP_DATA_44 Op = 0x2c
	OP_DATA_45 Op = 0x2d
	OP_DATA_46 Op = 0x2e
	OP_DATA_47 Op = 0x2f
	OP_DATA_48 Op = 0x30
	OP_DATA_49 Op = 0x31
	OP_DATA_50 Op = 0x32
	OP_DATA_51 Op = 0x33
	OP_DATA_52 Op = 0x34
	OP_DATA_53 Op = 0x35
	OP_DATA_54 Op = 0x36
	OP_DATA_55 Op = 0x37
	OP_DATA_56 Op = 0x38
	OP_DATA_57 Op = 0x39
	OP_DATA_58 Op = 0x3a
	OP_DATA_59 Op = 0x3b
	OP_DATA_60 Op = 0x3c
	OP_DATA_61 Op = 0x3d
	OP_DATA_62 Op = 0x3e
	OP_DATA_63 Op = 0x3f
	OP_DATA_64 Op = 0x40
	OP_DATA_65 Op = 0x41
	OP_DATA_66 Op = 0x42
	OP_DATA_67 Op = 0x43
	OP_DATA_68 Op = 0x44
	OP_DATA_69 Op = 0x45
	OP_DATA_70 Op = 0x46
	OP_DATA_71 Op = 0x47
	OP_DATA_72 Op = 0x48
	OP_DATA_73 Op = 0x49
	OP_DATA_74 Op = 0x4a
	OP_DATA_75 Op = 0x4b

	OP_PUSHDATA1 Op = 0x4c
	OP_PUSHDATA2 Op = 0x4d
	OP_PUSHDATA4 Op = 0x4e
	OP_1NEGATE   Op = 0x4f
	OP_NOP       Op = 0x61

	OP_JUMP           Op = 0x63
	OP_JUMPIF         Op = 0x64
	OP_VERIFY         Op = 0x69
	OP_FAIL           Op = 0x6a
	OP_CHECKPREDICATE Op = 0xc0

	OP_TOALTSTACK   Op = 0x6b
	OP_FROMALTSTACK Op = 0x6c
	OP_2DROP        Op = 0x6d
	OP_2DUP         Op = 0x6e
	OP_3DUP         Op = 0x6f
	OP_2OVER        Op = 0x70
	OP_2ROT         Op = 0x71
	OP_2SWAP        Op = 0x72
	OP_IFDUP        Op = 0x73
	OP_DEPTH        Op = 0x74
	OP_DROP         Op = 0x75
	OP_DUP          Op = 0x76
	OP_NIP          Op = 0x77
	OP_OVER         Op = 0x78
	OP_PICK         Op = 0x79
	OP_ROLL         Op = 0x7a
	OP_ROT          Op = 0x7b
	OP_SWAP         Op = 0x7c
	OP_TUCK         Op = 0x7d

	OP_CAT         Op = 0x7e
	OP_SUBSTR      Op = 0x7f
	OP_LEFT        Op = 0x80
	OP_RIGHT       Op = 0x81
	OP_SIZE        Op = 0x82
	OP_CATPUSHDATA Op = 0x89

	OP_INVERT      Op = 0x83
	OP_AND         Op = 0x84
	OP_OR          Op = 0x85
	OP_XOR         Op = 0x86
	OP_EQUAL       Op = 0x87
	OP_EQUALVERIFY Op = 0x88

	OP_1ADD               Op = 0x8b
	OP_1SUB               Op = 0x8c
	OP_2MUL               Op = 0x8d
	OP_2DIV               Op = 0x8e
	OP_NEGATE             Op = 0x8f
	OP_ABS                Op = 0x90
	OP_NOT                Op = 0x91
	OP_0NOTEQUAL          Op = 0x92
	OP_ADD                Op = 0x93
	OP_SUB                Op = 0x94
	OP_MUL                Op = 0x95
	OP_DIV                Op = 0x96
	OP_MOD                Op = 0x97
	OP_LSHIFT             Op = 0x98
	OP_RSHIFT             Op = 0x99
	OP_BOOLAND            Op = 0x9a
	OP_BOOLOR             Op = 0x9b
	OP_NUMEQUAL           Op = 0x9c
	OP_NUMEQUALVERIFY     Op = 0x9d
	OP_NUMNOTEQUAL        Op = 0x9e
	OP_LESSTHAN           Op = 0x9f
	OP_GREATERTHAN        Op = 0xa0
	OP_LESSTHANOREQUAL    Op = 0xa1
	OP_GREATERTHANOREQUAL Op = 0xa2
	OP_MIN                Op = 0xa3
	OP_MAX                Op = 0xa4
	OP_WITHIN             Op = 0xa5

	OP_SHA256        Op = 0xa8
	OP_SHA3          Op = 0xaa
	OP_HASH160       Op = 0xab
	OP_CHECKSIG      Op = 0xac
	OP_CHECKMULTISIG Op = 0xad
	OP_TXSIGHASH     Op = 0xae

	OP_CHECKOUTPUT Op = 0xc1
	OP_ASSET       Op = 0xc2
	OP_AMOUNT      Op = 0xc3
	OP_PROGRAM     Op = 0xc4
<<<<<<< HEAD
	OP_BLOCKTIME   Op = 0xc5
	OP_ENTRYDATA   Op = 0xc8
=======
>>>>>>> 9cdf2b0c
	OP_INDEX       Op = 0xc9
	OP_ENTRYID     Op = 0xca
	OP_OUTPUTID    Op = 0xcb
	OP_NONCE       Op = 0xcc
	OP_BLOCKHEIGHT Op = 0xcd
)

type opInfo struct {
	op   Op
	name string
	fn   func(*virtualMachine) error
}

var (
	ops = [256]opInfo{
		// data pushing
		OP_FALSE: {OP_FALSE, "FALSE", opFalse},

		// sic: the PUSHDATA ops all share an implementation
		OP_PUSHDATA1: {OP_PUSHDATA1, "PUSHDATA1", opPushdata},
		OP_PUSHDATA2: {OP_PUSHDATA2, "PUSHDATA2", opPushdata},
		OP_PUSHDATA4: {OP_PUSHDATA4, "PUSHDATA4", opPushdata},

		OP_1NEGATE: {OP_1NEGATE, "1NEGATE", op1Negate},

		OP_NOP: {OP_NOP, "NOP", opNop},

		// control flow
		OP_JUMP:   {OP_JUMP, "JUMP", opJump},
		OP_JUMPIF: {OP_JUMPIF, "JUMPIF", opJumpIf},

		OP_VERIFY: {OP_VERIFY, "VERIFY", opVerify},
		OP_FAIL:   {OP_FAIL, "FAIL", opFail},

		OP_TOALTSTACK:   {OP_TOALTSTACK, "TOALTSTACK", opToAltStack},
		OP_FROMALTSTACK: {OP_FROMALTSTACK, "FROMALTSTACK", opFromAltStack},
		OP_2DROP:        {OP_2DROP, "2DROP", op2Drop},
		OP_2DUP:         {OP_2DUP, "2DUP", op2Dup},
		OP_3DUP:         {OP_3DUP, "3DUP", op3Dup},
		OP_2OVER:        {OP_2OVER, "2OVER", op2Over},
		OP_2ROT:         {OP_2ROT, "2ROT", op2Rot},
		OP_2SWAP:        {OP_2SWAP, "2SWAP", op2Swap},
		OP_IFDUP:        {OP_IFDUP, "IFDUP", opIfDup},
		OP_DEPTH:        {OP_DEPTH, "DEPTH", opDepth},
		OP_DROP:         {OP_DROP, "DROP", opDrop},
		OP_DUP:          {OP_DUP, "DUP", opDup},
		OP_NIP:          {OP_NIP, "NIP", opNip},
		OP_OVER:         {OP_OVER, "OVER", opOver},
		OP_PICK:         {OP_PICK, "PICK", opPick},
		OP_ROLL:         {OP_ROLL, "ROLL", opRoll},
		OP_ROT:          {OP_ROT, "ROT", opRot},
		OP_SWAP:         {OP_SWAP, "SWAP", opSwap},
		OP_TUCK:         {OP_TUCK, "TUCK", opTuck},

		OP_CAT:         {OP_CAT, "CAT", opCat},
		OP_SUBSTR:      {OP_SUBSTR, "SUBSTR", opSubstr},
		OP_LEFT:        {OP_LEFT, "LEFT", opLeft},
		OP_RIGHT:       {OP_RIGHT, "RIGHT", opRight},
		OP_SIZE:        {OP_SIZE, "SIZE", opSize},
		OP_CATPUSHDATA: {OP_CATPUSHDATA, "CATPUSHDATA", opCatpushdata},

		OP_INVERT:      {OP_INVERT, "INVERT", opInvert},
		OP_AND:         {OP_AND, "AND", opAnd},
		OP_OR:          {OP_OR, "OR", opOr},
		OP_XOR:         {OP_XOR, "XOR", opXor},
		OP_EQUAL:       {OP_EQUAL, "EQUAL", opEqual},
		OP_EQUALVERIFY: {OP_EQUALVERIFY, "EQUALVERIFY", opEqualVerify},

		OP_1ADD:               {OP_1ADD, "1ADD", op1Add},
		OP_1SUB:               {OP_1SUB, "1SUB", op1Sub},
		OP_2MUL:               {OP_2MUL, "2MUL", op2Mul},
		OP_2DIV:               {OP_2DIV, "2DIV", op2Div},
		OP_NEGATE:             {OP_NEGATE, "NEGATE", opNegate},
		OP_ABS:                {OP_ABS, "ABS", opAbs},
		OP_NOT:                {OP_NOT, "NOT", opNot},
		OP_0NOTEQUAL:          {OP_0NOTEQUAL, "0NOTEQUAL", op0NotEqual},
		OP_ADD:                {OP_ADD, "ADD", opAdd},
		OP_SUB:                {OP_SUB, "SUB", opSub},
		OP_MUL:                {OP_MUL, "MUL", opMul},
		OP_DIV:                {OP_DIV, "DIV", opDiv},
		OP_MOD:                {OP_MOD, "MOD", opMod},
		OP_LSHIFT:             {OP_LSHIFT, "LSHIFT", opLshift},
		OP_RSHIFT:             {OP_RSHIFT, "RSHIFT", opRshift},
		OP_BOOLAND:            {OP_BOOLAND, "BOOLAND", opBoolAnd},
		OP_BOOLOR:             {OP_BOOLOR, "BOOLOR", opBoolOr},
		OP_NUMEQUAL:           {OP_NUMEQUAL, "NUMEQUAL", opNumEqual},
		OP_NUMEQUALVERIFY:     {OP_NUMEQUALVERIFY, "NUMEQUALVERIFY", opNumEqualVerify},
		OP_NUMNOTEQUAL:        {OP_NUMNOTEQUAL, "NUMNOTEQUAL", opNumNotEqual},
		OP_LESSTHAN:           {OP_LESSTHAN, "LESSTHAN", opLessThan},
		OP_GREATERTHAN:        {OP_GREATERTHAN, "GREATERTHAN", opGreaterThan},
		OP_LESSTHANOREQUAL:    {OP_LESSTHANOREQUAL, "LESSTHANOREQUAL", opLessThanOrEqual},
		OP_GREATERTHANOREQUAL: {OP_GREATERTHANOREQUAL, "GREATERTHANOREQUAL", opGreaterThanOrEqual},
		OP_MIN:                {OP_MIN, "MIN", opMin},
		OP_MAX:                {OP_MAX, "MAX", opMax},
		OP_WITHIN:             {OP_WITHIN, "WITHIN", opWithin},

		OP_SHA256:        {OP_SHA256, "SHA256", opSha256},
		OP_SHA3:          {OP_SHA3, "SHA3", opSha3},
		OP_HASH160:       {OP_HASH160, "HASH160", opHash160},
		OP_CHECKSIG:      {OP_CHECKSIG, "CHECKSIG", opCheckSig},
		OP_CHECKMULTISIG: {OP_CHECKMULTISIG, "CHECKMULTISIG", opCheckMultiSig},
		OP_TXSIGHASH:     {OP_TXSIGHASH, "TXSIGHASH", opTxSigHash},

		OP_CHECKOUTPUT: {OP_CHECKOUTPUT, "CHECKOUTPUT", opCheckOutput},
		OP_ASSET:       {OP_ASSET, "ASSET", opAsset},
		OP_AMOUNT:      {OP_AMOUNT, "AMOUNT", opAmount},
		OP_PROGRAM:     {OP_PROGRAM, "PROGRAM", opProgram},
<<<<<<< HEAD
		OP_BLOCKTIME:   {OP_BLOCKTIME, "BLOCKTIME", opBlockTime},
		OP_ENTRYDATA:   {OP_ENTRYDATA, "ENTRYDATA", opEntryData},
=======
>>>>>>> 9cdf2b0c
		OP_INDEX:       {OP_INDEX, "INDEX", opIndex},
		OP_ENTRYID:     {OP_ENTRYID, "ENTRYID", opEntryID},
		OP_OUTPUTID:    {OP_OUTPUTID, "OUTPUTID", opOutputID},
		OP_NONCE:       {OP_NONCE, "NONCE", opNonce},
		OP_BLOCKHEIGHT: {OP_BLOCKHEIGHT, "BLOCKHEIGHT", opBlockHeight},
	}

	opsByName map[string]opInfo
)

// ParseOp parses the op at position pc in prog, returning the parsed
// instruction (opcode plus any associated data).
func ParseOp(prog []byte, pc uint32) (inst Instruction, err error) {
	if len(prog) > math.MaxInt32 {
		err = ErrLongProgram
	}
	l := uint32(len(prog))
	if pc >= l {
		err = ErrShortProgram
		return
	}
	opcode := Op(prog[pc])
	inst.Op = opcode
	inst.Len = 1
	if opcode >= OP_1 && opcode <= OP_16 {
		inst.Data = []byte{uint8(opcode-OP_1) + 1}
		return
	}
	if opcode >= OP_DATA_1 && opcode <= OP_DATA_75 {
		inst.Len += uint32(opcode - OP_DATA_1 + 1)
		end, ok := checked.AddUint32(pc, inst.Len)
		if !ok {
			err = errors.WithDetail(checked.ErrOverflow, "data length exceeds max program size")
			return
		}
		if end > l {
			err = ErrShortProgram
			return
		}
		inst.Data = prog[pc+1 : end]
		return
	}
	if opcode == OP_PUSHDATA1 {
		if pc == l-1 {
			err = ErrShortProgram
			return
		}
		n := prog[pc+1]
		inst.Len += uint32(n) + 1
		end, ok := checked.AddUint32(pc, inst.Len)
		if !ok {
			err = errors.WithDetail(checked.ErrOverflow, "data length exceeds max program size")
		}
		if end > l {
			err = ErrShortProgram
			return
		}
		inst.Data = prog[pc+2 : end]
		return
	}
	if opcode == OP_PUSHDATA2 {
		if len(prog) < 3 || pc > l-3 {
			err = ErrShortProgram
			return
		}
		n := binary.LittleEndian.Uint16(prog[pc+1 : pc+3])
		inst.Len += uint32(n) + 2
		end, ok := checked.AddUint32(pc, inst.Len)
		if !ok {
			err = errors.WithDetail(checked.ErrOverflow, "data length exceeds max program size")
			return
		}
		if end > l {
			err = ErrShortProgram
			return
		}
		inst.Data = prog[pc+3 : end]
		return
	}
	if opcode == OP_PUSHDATA4 {
		if len(prog) < 5 || pc > l-5 {
			err = ErrShortProgram
			return
		}
		inst.Len += 4

		n := binary.LittleEndian.Uint32(prog[pc+1 : pc+5])
		var ok bool
		inst.Len, ok = checked.AddUint32(inst.Len, n)
		if !ok {
			err = errors.WithDetail(checked.ErrOverflow, "data length exceeds max program size")
			return
		}
		end, ok := checked.AddUint32(pc, inst.Len)
		if !ok {
			err = errors.WithDetail(checked.ErrOverflow, "data length exceeds max program size")
			return
		}
		if end > l {
			err = ErrShortProgram
			return
		}
		inst.Data = prog[pc+5 : end]
		return
	}
	if opcode == OP_JUMP || opcode == OP_JUMPIF {
		inst.Len += 4
		end, ok := checked.AddUint32(pc, inst.Len)
		if !ok {
			err = errors.WithDetail(checked.ErrOverflow, "jump target exceeds max program size")
			return
		}
		if end > l {
			err = ErrShortProgram
			return
		}
		inst.Data = prog[pc+1 : end]
		return
	}
	return
}

func ParseProgram(prog []byte) ([]Instruction, error) {
	var result []Instruction
	for pc := uint32(0); pc < uint32(len(prog)); { // update pc inside the loop
		inst, err := ParseOp(prog, pc)
		if err != nil {
			return nil, err
		}
		result = append(result, inst)
		var ok bool
		pc, ok = checked.AddUint32(pc, inst.Len)
		if !ok {
			return nil, errors.WithDetail(checked.ErrOverflow, "program counter exceeds max program size")
		}
	}
	return result, nil
}

var isExpansion [256]bool

func init() {
	for i := 1; i <= 75; i++ {
		ops[i] = opInfo{Op(i), fmt.Sprintf("DATA_%d", i), opPushdata}
	}
	for i := uint8(0); i <= 15; i++ {
		op := uint8(OP_1) + i
		ops[op] = opInfo{Op(op), fmt.Sprintf("%d", i+1), opPushdata}
	}

	// This is here to break a dependency cycle
	ops[OP_CHECKPREDICATE] = opInfo{OP_CHECKPREDICATE, "CHECKPREDICATE", opCheckPredicate}

	opsByName = make(map[string]opInfo)
	for _, info := range ops {
		opsByName[info.name] = info
	}
	opsByName["0"] = ops[OP_FALSE]
	opsByName["TRUE"] = ops[OP_1]

	for i := 0; i <= 255; i++ {
		if ops[i].name == "" {
			ops[i] = opInfo{Op(i), fmt.Sprintf("NOPx%02x", i), opNop}
			isExpansion[i] = true
		}
	}
}

// IsPushdata judge instruction whether is a pushdata operation(include opFalse operation)
func (inst *Instruction) IsPushdata() bool {
	if reflect.ValueOf(ops[inst.Op].fn) == reflect.ValueOf(ops[OP_1].fn) || inst.Op == OP_FALSE {
		return true
	}

	return false
}<|MERGE_RESOLUTION|>--- conflicted
+++ resolved
@@ -206,11 +206,7 @@
 	OP_ASSET       Op = 0xc2
 	OP_AMOUNT      Op = 0xc3
 	OP_PROGRAM     Op = 0xc4
-<<<<<<< HEAD
 	OP_BLOCKTIME   Op = 0xc5
-	OP_ENTRYDATA   Op = 0xc8
-=======
->>>>>>> 9cdf2b0c
 	OP_INDEX       Op = 0xc9
 	OP_ENTRYID     Op = 0xca
 	OP_OUTPUTID    Op = 0xcb
@@ -318,11 +314,7 @@
 		OP_ASSET:       {OP_ASSET, "ASSET", opAsset},
 		OP_AMOUNT:      {OP_AMOUNT, "AMOUNT", opAmount},
 		OP_PROGRAM:     {OP_PROGRAM, "PROGRAM", opProgram},
-<<<<<<< HEAD
 		OP_BLOCKTIME:   {OP_BLOCKTIME, "BLOCKTIME", opBlockTime},
-		OP_ENTRYDATA:   {OP_ENTRYDATA, "ENTRYDATA", opEntryData},
-=======
->>>>>>> 9cdf2b0c
 		OP_INDEX:       {OP_INDEX, "INDEX", opIndex},
 		OP_ENTRYID:     {OP_ENTRYID, "ENTRYID", opEntryID},
 		OP_OUTPUTID:    {OP_OUTPUTID, "OUTPUTID", opOutputID},
