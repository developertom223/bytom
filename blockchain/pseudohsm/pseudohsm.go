// Package pseudohsm provides a pseudo HSM for development environments.
package pseudohsm

import (
	//"context"
	_"fmt"
	"strconv"
	"path/filepath"
	"sync"
	"os"

	"github.com/bytom/crypto/ed25519/chainkd"
	"github.com/bytom/common"
	"github.com/bytom/errors"
	"github.com/bytom/crypto"
	//"bytom/protocol/bc/legacy"
<<<<<<< HEAD

	//"github.com/bytom/blockchain/config"
=======
	"github.com/bytom/blockchain/config"
>>>>>>> 5ca7a4a8
	"github.com/pborman/uuid"
)

// listKeyMaxAliases limits the alias filter to a sane maximum size.
const listKeyMaxAliases = 200

var (
	ErrInvalidAfter         = errors.New("invalid after")
	ErrNoKey                = errors.New("key not found")
	ErrInvalidKeySize       = errors.New("key invalid size")
	ErrTooManyAliasesToList = errors.New("requested aliases exceeds limit")
	ErrAmbiguousAddr		= errors.New("multiple keys match address")
	ErrDecrypt 				= errors.New("could not decrypt key with given passphrase")
	ErrInvalidKeyType		= errors.New("key type stored invalid")
)

type HSM struct {
	cacheMu  sync.Mutex
	keyStore keyStore
	cache    *addrCache
	kdCache  map[chainkd.XPub]chainkd.XPrv
}

type XPub struct {
	Alias    string		   `json:"alias"`
	Address common.Address `json:"address"`
	XPub  chainkd.XPub 	   `json:"xpub"`
	File    string		   `json:"file"`
}

<<<<<<< HEAD
func New(/*conf *config.Config*/) *HSM {
	keydir, _ := filepath.Abs("~/.bytom")
=======
func New(keypath string) (*HSM, error) {
	keydir, _ := filepath.Abs(keypath)
>>>>>>> 5ca7a4a8
	return &HSM{
		keyStore:   &keyStorePassphrase{keydir, LightScryptN, LightScryptP},
		cache:		newAddrCache(keydir),
		kdCache:	make(map[chainkd.XPub]chainkd.XPrv),
	}, nil
}

// XCreate produces a new random xprv and stores it in the db.
func (h *HSM) XCreate(auth string, alias string) (*XPub, error) {
	xpub, _, err := h.createChainKDKey(auth, alias, false)
	if err != nil {
		return nil, err
	}
	h.cache.add(*xpub)
	return xpub, err
}

func (h *HSM) createChainKDKey(auth string, alias string, get bool) (*XPub, bool, error) {
	xprv, xpub, err := chainkd.NewXKeys(nil)
	if err != nil {
		return nil, false, err
	}
	id := uuid.NewRandom()
	key := &XKey{
		Id: id, 
		KeyType: "bytom_kd", 
		Address: crypto.PubkeyToAddress(xpub[:]),
		XPub: xpub, 
		XPrv: xprv,
		Alias: alias,
	}
	file := h.keyStore.JoinPath(keyFileName(key.Address))
	if err := h.keyStore.StoreKey(file, key, auth); err != nil {
		return nil, false, errors.Wrap(err, "storing keys")
	}
	return &XPub{XPub: xpub, Address: key.Address, Alias: alias, File: file}, true, nil
}


// ListKeys returns a list of all xpubs from the store
func (h *HSM) ListKeys(after int , limit int) ([]XPub, string, error) {

	xpubs := h.cache.keys()
	start, end := 0, len(xpubs)
	if len(xpubs) > after {
		start = after
	} else {
		return nil, "", errors.WithDetailf(ErrInvalidAfter, "value: %v", after)
	}
	if len(xpubs) > after+limit {
		end = after+limit
	}
	return xpubs[start:end], strconv.FormatInt(int64(start), 10), nil
}

// XSign looks up the xprv given the xpub, optionally derives a new
// xprv with the given path (but does not store the new xprv), and
// signs the given msg.
func (h *HSM) XSign(xpub chainkd.XPub, path [][]byte, msg []byte, auth string) ([]byte, error) {
	xprv, err := h.loadChainKDKey(xpub, auth)
	if err != nil {
		return nil, err
	}
	if len(path) > 0 {
		xprv = xprv.Derive(path)
	}
	return xprv.Sign(msg), nil
}

func (h *HSM) loadChainKDKey(xpub chainkd.XPub, auth string) (xprv chainkd.XPrv, err error) {
	h.cacheMu.Lock()
	defer h.cacheMu.Unlock()

	if xprv, ok := h.kdCache[xpub]; ok {
		return xprv, nil
	}

	xpb, xkey, err := h.loadDecryptedKey(xpub, auth)
	if err != nil {
		return xprv, ErrNoKey
	}
	h.kdCache[xpb.XPub] = xkey.XPrv
	return xkey.XPrv, nil
}


// XDelete deletes the key matched by xpub if the passphrase is correct.
// If a contains no filename, the address must match a unique key.
func (h *HSM) XDelete(xpub chainkd.XPub, auth string) error {
	// Decrypting the key isn't really necessary, but we do
	// it anyway to check the password and zero out the key
	// immediately afterwards.
	
	xpb, xkey, err := h.loadDecryptedKey(xpub, auth)
	if xkey != nil {
		zeroKey(xkey)
	}
	if err != nil {
		return err
	}

	// The order is crucial here. The key is dropped from the
	// cache after the file is gone so that a reload happening in
	// between won't insert it into the cache again.
	err = os.Remove(xpb.File)
	if err == nil {
		h.cache.delete(xpb)
	}
	h.cacheMu.Lock()
	delete(h.kdCache, xpub)
	h.cacheMu.Unlock()
	return err
}

func (h *HSM) loadDecryptedKey(xpub chainkd.XPub, auth string) (XPub, *XKey, error) {
	h.cache.maybeReload()
	h.cache.mu.Lock()
	xpb, err := h.cache.find(XPub{XPub: xpub, Address: crypto.PubkeyToAddress(xpub[:])})

	h.cache.mu.Unlock()
	if err != nil {
		return xpb, nil, err
	}
	xkey, err := h.keyStore.GetKey(xpb.Address, xpb.File, auth)

	return xpb, xkey, err
}

// Update alias  of an existing xpub
func (h *HSM) UpdateAlias(xpub chainkd.XPub, auth, newAlias string) error {
	xpb, xkey, err := h.loadDecryptedKey(xpub, auth)
	if err != nil {
		return err
	}
	xkey.Alias = newAlias
	return h.keyStore.StoreKey(xpb.File, xkey, auth)
}

// Update changes the passphrase of an existing xpub
func (h *HSM) ResetPassword(xpub chainkd.XPub, auth, newAuth string) error {
	xpb, xkey, err := h.loadDecryptedKey(xpub, auth)
	if err != nil {
		return err
	}
	return h.keyStore.StoreKey(xpb.File, xkey, newAuth)
}<|MERGE_RESOLUTION|>--- conflicted
+++ resolved
@@ -14,12 +14,6 @@
 	"github.com/bytom/errors"
 	"github.com/bytom/crypto"
 	//"bytom/protocol/bc/legacy"
-<<<<<<< HEAD
-
-	//"github.com/bytom/blockchain/config"
-=======
-	"github.com/bytom/blockchain/config"
->>>>>>> 5ca7a4a8
 	"github.com/pborman/uuid"
 )
 
@@ -50,13 +44,9 @@
 	File    string		   `json:"file"`
 }
 
-<<<<<<< HEAD
-func New(/*conf *config.Config*/) *HSM {
-	keydir, _ := filepath.Abs("~/.bytom")
-=======
+
 func New(keypath string) (*HSM, error) {
 	keydir, _ := filepath.Abs(keypath)
->>>>>>> 5ca7a4a8
 	return &HSM{
 		keyStore:   &keyStorePassphrase{keydir, LightScryptN, LightScryptP},
 		cache:		newAddrCache(keydir),
